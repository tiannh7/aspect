/*
  Copyright (C) 2011 - 2019 by the authors of the ASPECT code.

  This file is part of ASPECT.

  ASPECT is free software; you can redistribute it and/or modify
  it under the terms of the GNU General Public License as published by
  the Free Software Foundation; either version 2, or (at your option)
  any later version.

  ASPECT is distributed in the hope that it will be useful,
  but WITHOUT ANY WARRANTY; without even the implied warranty of
  MERCHANTABILITY or FITNESS FOR A PARTICULAR PURPOSE.  See the
  GNU General Public License for more details.

  You should have received a copy of the GNU General Public License
  along with ASPECT; see the file LICENSE.  If not see
  <http://www.gnu.org/licenses/>.
*/


#ifndef _aspect_boundary_traction_ascii_data_h
#define _aspect_boundary_traction_ascii_data_h

#include <aspect/boundary_traction/interface.h>
#include <aspect/simulator_access.h>
#include <aspect/utilities.h>

namespace aspect
{
  namespace BoundaryTraction
  {
    /**
     * A class that implements prescribed traction boundary conditions from
     * data given in an AsciiData input file.
<<<<<<< HEAD
=======
     *
     * This class supports prescribing either:
     * - Only pressure at the boundary (default behavior), where the traction is
     *   computed as the negative pressure times the outward normal vector.
     * - Full traction vector components on the boundary.
     *
     * The behavior is controlled by the input parameter
     * "Prescribe pressure instead of full traction" (default: true).
     * If true, only one component (pressure) is read from the input file and
     * used to compute traction as -pressure * normal_vector.
     * If false, the full traction vector components (equal to the spatial dimension)
     * are read from the input file.
     *
     * Additionally, the traction vector components may be specified in either
     * Cartesian coordinates or spherical coordinates, controlled by the
     * "Use spherical unit vectors" parameter.
     *
     * This flexibility allows compatibility with existing models prescribing
     * pressure boundary conditions, while enabling models requiring full traction
     * vectors.
>>>>>>> fa16caf4
     *
     * @ingroup BoundaryTractions
     */
    template <int dim>
    class AsciiData : public Utilities::AsciiDataBoundary<dim>, public Interface<dim>
    {
      public:
        /**
         * Constructor.
         */
        AsciiData ();

        /**
         * Initialization function. This function is called once at the
         * beginning of the program. Checks preconditions.
         */
        void
        initialize () override;

        // avoid -Woverloaded-virtual:
        using Utilities::AsciiDataBoundary<dim>::initialize;

        /**
         * Return the boundary traction as a function of position. The
         * (outward) normal vector to the domain is also provided as
         * a second argument.
         */
        Tensor<1,dim>
        boundary_traction (const types::boundary_id boundary_indicator,
                           const Point<dim> &position,
                           const Tensor<1,dim> &normal_vector) const override;

        /**
         * A function that is called at the beginning of each time step to
         * indicate what the model time is for which the boundary values will
         * next be evaluated. For the current class, the function passes to
         * the parsed function what the current time is.
         */
        void
        update () override;

        /**
         * Declare the parameters this class takes through input files. The
         * default implementation of this function does not describe any
         * parameters. Consequently, derived classes do not have to overload
         * this function if they do not take any runtime parameters.
         */
        static
        void
        declare_parameters (ParameterHandler &prm);

        /**
         * Read the parameters this class declares from the parameter file.
         * The default implementation of this function does not read any
         * parameters. Consequently, derived classes do not have to overload
         * this function if they do not take any runtime parameters.
         */
        void
        parse_parameters (ParameterHandler &prm) override;

      private:
        std::set<types::boundary_id> boundary_ids;

        /**
         * Whether to specify traction in x, y, z components, or
         * r, phi, theta components.
         */
        bool use_spherical_unit_vectors;

        /**
        * Whether to prescribe pressure (default: true) or full traction vector (false)
        * at the boundary. If true, only 1 component will be used for the boundary condition.
        */
<<<<<<< HEAD
        bool prescribe_pressure_instead_of_full_traction=true;
=======
        bool prescribe_pressure_instead_of_full_traction;
>>>>>>> fa16caf4

    };
  }
}


#endif<|MERGE_RESOLUTION|>--- conflicted
+++ resolved
@@ -33,8 +33,6 @@
     /**
      * A class that implements prescribed traction boundary conditions from
      * data given in an AsciiData input file.
-<<<<<<< HEAD
-=======
      *
      * This class supports prescribing either:
      * - Only pressure at the boundary (default behavior), where the traction is
@@ -55,7 +53,6 @@
      * This flexibility allows compatibility with existing models prescribing
      * pressure boundary conditions, while enabling models requiring full traction
      * vectors.
->>>>>>> fa16caf4
      *
      * @ingroup BoundaryTractions
      */
@@ -129,11 +126,7 @@
         * Whether to prescribe pressure (default: true) or full traction vector (false)
         * at the boundary. If true, only 1 component will be used for the boundary condition.
         */
-<<<<<<< HEAD
-        bool prescribe_pressure_instead_of_full_traction=true;
-=======
         bool prescribe_pressure_instead_of_full_traction;
->>>>>>> fa16caf4
 
     };
   }
